#!/usr/bin/env bash

if [ $# -eq 0 ]
then
    echo "Usage:"
    echo
    echo "  `basename $0` (b | build)     [<containers>]      Build or rebuild"
    echo "  `basename $0` (bnc)           [<containers>]      Build or rebuild without using cache"
    echo "  `basename $0` (d | debug)     [<containers>]      Start interactive with debug mode"
    echo "  `basename $0` (p | push)      [<containers>]      Push images"
    echo "  `basename $0` (r | run)       [<containers>]      Run"
    echo "  `basename $0` (ri | run-image)[<containers>]      Run image (no dev)"
    echo "  `basename $0` (s | stop)      [<containers>]      Stop"
    echo "  `basename $0` (U | update)    [<containers>]      Download latest images"
    echo "  `basename $0` (k | kill)      [<containers>]      Kill"
    echo "  `basename $0` ps              [<containers>]      List"
    echo "  `basename $0` rm              [<containers>]      Kill and remove"
    echo "  `basename $0` stats                               Show statistics"
    echo
    echo "  `basename $0` (l | log)    <container>            Show log tail (last 100 lines)"
    echo "  `basename $0` (e | exec)   <container> <command>  Execute command"
    echo "  `basename $0` (a | attach) <container>            Attach to container with shell"
    echo
    echo "Arguments:"
    echo
    echo "  containers    One or more containers (omit to affect all containers)"
    echo "  container     Excactly one container to be affected"
    echo "  command       Command to be executed inside a container"
    exit
fi

# sourcing .env file to get configuration (see README.md)
. .env || echo "you should provide an .env file to configure the detector"


run_args="-it --rm" 
run_args+=" -v $HOME/node_data/$DETECTOR_NAME:/data"
run_args+=" -h $HOSTNAME"
run_args+=" -e HOST=$LOOP_HOST"
run_args+=" -e ORGANIZATION=$LOOP_ORGANIZATION"
run_args+=" -e PROJECT=$LOOP_PROJECT"
run_args+=" --name $DETECTOR_NAME"
run_args+=" --runtime=nvidia"
run_args+=" -e NVIDIA_VISIBLE_DEVICES=all"
run_args+=" -p 8004:80"
# run_args+=" -v $(pwd)/../:/yolov5_node"

SCRIPT_DIR="$( cd "$( dirname "${BASH_SOURCE[0]}" )" &> /dev/null && pwd )"
if [ "$LINKLL" == "TRUE" ]; then
    echo "Linking Learning Loop from $SCRIPT_DIR/../../learning_loop_node"
    if [ -f /etc/nv_tegra_release ]
    then
        run_args+=" -v $SCRIPT_DIR/../../learning_loop_node/learning_loop_node:/usr/local/lib/python3.6/dist-packages/learning_loop_node"
    else
        run_args+=" -v $SCRIPT_DIR/../../learning_loop_node/learning_loop_node:/usr/local/lib/python3.10/dist-packages/learning_loop_node"
    fi
fi

# Check if we are on a Jetson device
build_args=""
if [ -f /etc/nv_tegra_release ]
then
    # version discovery borrowed from https://github.com/dusty-nv/jetson-containers/blob/master/scripts/l4t_version.sh
    L4T_VERSION_STRING=$(head -n 1 /etc/nv_tegra_release)
    L4T_RELEASE=$(echo $L4T_VERSION_STRING | cut -f 2 -d ' ' | grep -Po '(?<=R)[^;]+')
    L4T_REVISION=$(echo $L4T_VERSION_STRING | cut -f 2 -d ',' | grep -Po '(?<=REVISION: )[^;]+')
    L4T_VERSION="$L4T_RELEASE.$L4T_REVISION"
<<<<<<< HEAD
    build_args+=" --build-arg BASE_IMAGE=zauberzeug/l4t-opencv:4.5.2-on-nano-r$L4T_VERSION" # this is python 3.6
    image="zauberzeug/yolov5-detector:nlv0.8.6-$L4T_VERSION"
=======
    --build-arg 
    OPENCV_VERSION=4.6.0
    MAKEFLAGS=-j6
    build_args+=" --build-arg BASE_IMAGE=zauberzeug/l4t-python38-pytorch-trt:$L4T_VERSION" # this is python 3.8
    # build_args+=" --build-arg JETSON_BASE=nvcr.io/nvidia/l4t-base:r$L4T_VERSION"
    build_args+=" --build-arg MAKEFLAGS=$MAKEFLAGS --build-arg OPENCV_VERSION=$OPENCV_VERSION"
    image="zauberzeug/yolov5-detector:nlv0.8.4-$L4T_VERSION"
>>>>>>> 713ae9db
    dockerfile="jetson.dockerfile"
else
    build_args+=" --build-arg BASE_IMAGE=nvcr.io/nvidia/pytorch:23.07-py3" # this is python 3.10
    image="zauberzeug/yolov5-detector:nlv0.8.6-cloud"
    dockerfile="cloud.dockerfile"
fi


cmd=$1
cmd_args=${@:2}
set -x
case $cmd in
    b | build)
        DOCKER_BUILDKIT=0 docker build . -f $dockerfile --target release -t $image $build_args $cmd_args
        DOCKER_BUILDKIT=0 docker build . -f $dockerfile -t ${image}-dev $build_args $cmd_args
        ;;
    bnc | build-no-cache)
        docker build --no-cache . -f $dockerfile --target release -t $image $build_args $cmd_args
        docker build . -f $dockerfile -t ${image}-dev $build_args $cmd_args
        ;;
    d | debug)
        docker run $run_args $image-dev /app/start.sh debug
        ;;
    U | update)
	    docker pull ${image}
        docker pull ${image}-dev
	;;
    p | push)
        docker push ${image}-dev 
        docker push $image
        ;;
    r | run)
        docker run $run_args $image-dev $cmd_args
	;;
    ri | run-image)
    	docker run $run_args $image $cmd_args
        ;;
    s | stop)
        docker stop $DETECTOR_NAME $cmd_args
        ;;
    k | kill)
        docker kill $DETECTOR_NAME $cmd_args
        ;;
    rm)
        docker kill $DETECTOR_NAME
        docker rm $DETECTOR_NAME $cmd_args
        ;;
    l | log | logs)
        docker logs -f --tail 100 $cmd_args $DETECTOR_NAME
        ;;
    e | exec)
        docker exec $DETECTOR_NAME $cmd_args 
        ;;
    a | attach)
        docker exec -it $cmd_args $DETECTOR_NAME /bin/bash
        ;;
    *)
        echo "Unsupported command \"$cmd\""
        exit 1
esac<|MERGE_RESOLUTION|>--- conflicted
+++ resolved
@@ -65,10 +65,6 @@
     L4T_RELEASE=$(echo $L4T_VERSION_STRING | cut -f 2 -d ' ' | grep -Po '(?<=R)[^;]+')
     L4T_REVISION=$(echo $L4T_VERSION_STRING | cut -f 2 -d ',' | grep -Po '(?<=REVISION: )[^;]+')
     L4T_VERSION="$L4T_RELEASE.$L4T_REVISION"
-<<<<<<< HEAD
-    build_args+=" --build-arg BASE_IMAGE=zauberzeug/l4t-opencv:4.5.2-on-nano-r$L4T_VERSION" # this is python 3.6
-    image="zauberzeug/yolov5-detector:nlv0.8.6-$L4T_VERSION"
-=======
     --build-arg 
     OPENCV_VERSION=4.6.0
     MAKEFLAGS=-j6
@@ -76,7 +72,6 @@
     # build_args+=" --build-arg JETSON_BASE=nvcr.io/nvidia/l4t-base:r$L4T_VERSION"
     build_args+=" --build-arg MAKEFLAGS=$MAKEFLAGS --build-arg OPENCV_VERSION=$OPENCV_VERSION"
     image="zauberzeug/yolov5-detector:nlv0.8.4-$L4T_VERSION"
->>>>>>> 713ae9db
     dockerfile="jetson.dockerfile"
 else
     build_args+=" --build-arg BASE_IMAGE=nvcr.io/nvidia/pytorch:23.07-py3" # this is python 3.10
