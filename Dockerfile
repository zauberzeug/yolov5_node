#FROM nvcr.io/nvidia/pytorch:21.07-py3
FROM nvcr.io/nvidia/l4t-pytorch:r32.6.1-pth1.9-py3

RUN apt-get update && apt-get install -y --no-install-recommends \
        python3-pip \
        python3-setuptools \
        python3-matplotlib \
        curl \
        python3-opencv \
        git \
    && rm -rf /var/lib/apt/lists/* \
    && apt-get clean

RUN curl -sSL https://gist.githubusercontent.com/b01/0a16b6645ab7921b0910603dfb85e4fb/raw/5186ea07a06eac28937fd914a9c8f9ce077a978e/download-vs-code-server.sh | sed "s/server-linux-x64/server-linux-$(dpkg --print-architecture)/" | sed "s/amd64/x64/" | sh

ENV VSCODE_SERVER=/root/.vscode-server/bin/*/server.sh

RUN $VSCODE_SERVER --install-extension ms-python.vscode-pylance \
    $VSCODE_SERVER --install-extension ms-python.python \
    $VSCODE_SERVER --install-extension himanoa.python-autopep8 \
    $VSCODE_SERVER --install-extension esbenp.prettier-vscode \
    $VSCODE_SERVER --install-extension littlefoxteam.vscode-python-test-adapter

RUN apt update && apt install -y zip htop screen libgl1-mesa-glx && rm -rf /var/lib/apt/lists/*

RUN python3 -m pip install --upgrade pip

RUN python3 -m pip install seaborn thop

WORKDIR /

# install mish-cuda to use mish activation
# https://github.com/thomasbrandon/mish-cuda
# https://github.com/JunnYu/mish-cuda
RUN git clone https://github.com/JunnYu/mish-cuda && cd mish-cuda && python3 setup.py build install

# install pytorch_wavelets to use dwt down-sampling module
# https://github.com/fbcotter/pytorch_wavelets
RUN git clone https://github.com/fbcotter/pytorch_wavelets && cd pytorch_wavelets && pip3 install .

# fetch yolor code
RUN git clone https://github.com/WongKinYiu/yolor.git && cd /yolor && git checkout paper

RUN python3 -m pip install autopep8 debugpy gunicorn pyyaml uvloop
RUN python3 -m pip install "learning_loop_node==0.3.3"
<<<<<<< HEAD
RUN python3 -m pip install utils
=======
RUN python3 -m pip install tqdm pycocotools

WORKDIR /

# --plugins do not build (see https://github.com/NVIDIA-AI-IOT/torch2trt/issues/558)
# cloning fork from https://github.com/NVIDIA-AI-IOT/torch2trt which supports TensorRT 8.0.1 (which comes with JetPack 4.6)
RUN git clone https://github.com/gcunhase/torch2trt.git && cd torch2trt && python3 -m pip install .
>>>>>>> a6bc719a

WORKDIR /app

ADD ./trainer/ /app/

EXPOSE 80

ENV PYTHONPATH="$PYTHONPATH:/yolor"
<<<<<<< HEAD
=======
ENV PYTHONPATH="$PYTHONPATH:/"
>>>>>>> a6bc719a
CMD /app/start.sh<|MERGE_RESOLUTION|>--- conflicted
+++ resolved
@@ -1,5 +1,8 @@
-#FROM nvcr.io/nvidia/pytorch:21.07-py3
-FROM nvcr.io/nvidia/l4t-pytorch:r32.6.1-pth1.9-py3
+ARG BASE_IMAGE
+FROM $BASE_IMAGE
+
+ENV DEBIAN_FRONTEND=noninteractive
+ARG MAKEFLAGS=-j$(nproc)
 
 RUN apt-get update && apt-get install -y --no-install-recommends \
         python3-pip \
@@ -43,27 +46,21 @@
 
 RUN python3 -m pip install autopep8 debugpy gunicorn pyyaml uvloop
 RUN python3 -m pip install "learning_loop_node==0.3.3"
-<<<<<<< HEAD
-RUN python3 -m pip install utils
-=======
-RUN python3 -m pip install tqdm pycocotools
+RUN python3 -m pip install utils tqdm pycocotools
 
 WORKDIR /
 
 # --plugins do not build (see https://github.com/NVIDIA-AI-IOT/torch2trt/issues/558)
 # cloning fork from https://github.com/NVIDIA-AI-IOT/torch2trt which supports TensorRT 8.0.1 (which comes with JetPack 4.6)
 RUN git clone https://github.com/gcunhase/torch2trt.git && cd torch2trt && python3 -m pip install .
->>>>>>> a6bc719a
+
+ADD ./trainer/ /app/
+RUN cd /yolor && git apply /app/yolor.patch
 
 WORKDIR /app
-
-ADD ./trainer/ /app/
 
 EXPOSE 80
 
 ENV PYTHONPATH="$PYTHONPATH:/yolor"
-<<<<<<< HEAD
-=======
 ENV PYTHONPATH="$PYTHONPATH:/"
->>>>>>> a6bc719a
 CMD /app/start.sh