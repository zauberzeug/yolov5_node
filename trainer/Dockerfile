--- conflicted
+++ resolved
@@ -41,11 +41,7 @@
 RUN wget https://raw.githubusercontent.com/wang-xinyu/tensorrtx/master/yolov5/gen_wts.py
 
 RUN python3 -m pip install autopep8 debugpy gunicorn pyyaml uvloop pytest-asyncio ruamel.yaml
-<<<<<<< HEAD
-RUN python3 -m pip install "learning_loop_node==v0.7.19rc2"
-=======
-RUN python3 -m pip install "learning_loop_node==v0.7.18rc1"
->>>>>>> 7d6f42fc
+RUN python3 -m pip install "learning_loop_node==v0.7.20"
 
 ADD ./ /yolov5_node/trainer/
 RUN ln -sf /yolov5_node/trainer /app
