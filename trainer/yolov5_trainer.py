from asyncio import sleep
import logging
from typing import List, Optional, Tuple
from learning_loop_node import GLOBALS
from learning_loop_node.trainer import Trainer, BasicModel
from learning_loop_node.trainer.model import PretrainedModel
import yolov5_format
import os
import shutil
import json
from glob import glob
import subprocess
from learning_loop_node.trainer.executor import Executor
from learning_loop_node.model_information import ModelInformation
from learning_loop_node.detector.box_detection import BoxDetection
from learning_loop_node.detector.point_detection import PointDetection
import cv2
import asyncio


class Yolov5Trainer(Trainer):

    def __init__(self) -> None:
        super().__init__(model_format='yolov5_pytorch')
        self.latest_epoch = 0

    async def start_training(self, model: str = 'model.pt') -> None:
        resolution = 832
        yolov5_format.create_file_structure(self.training)
        batch_size = 32
        patience = 300
        epochs = 2000
        if not os.path.isfile('hpy.yaml'):
            shutil.copy('/app/hyp.yaml', self.training.training_folder)
        cmd = f'WANDB_MODE=disabled python /yolov5/train.py --patience {patience} --batch-size {batch_size} --img {resolution} --data dataset.yaml --weights {model} --project {self.training.training_folder} --name result --hyp hyp.yaml --epochs {epochs} --clear'
        self.executor.start(cmd)

    async def start_training_from_scratch(self, id: str) -> None:
        await self.start_training(model=f'{id}.pt')

    def get_error(self) -> str:
        if self.executor is None:
            return
        try:
            if 'CUDA Error: out of memory' in self.executor.get_log():
                return 'graphics card is out of memory'
        except:
            return

    def get_new_model(self) -> Optional[BasicModel]:
        path = self.training.training_folder + '/result/weights'
        if not os.path.isdir(path):
            return
        weightfiles = [os.path.join(path, f) for f in os.listdir(path) if 'epoch' in f and f.endswith('.pt')]
        if not weightfiles:
            return
        weightfile = sorted(weightfiles)[0]
        # NOTE /yolov5 is patched to create confusion matrix json files
        with open(weightfile[:-3] + '.json') as f:
            matrix = json.load(f)
            categories = yolov5_format.category_lookup_from_training(self.training)
            for category_name in list(matrix.keys()):
                matrix[categories[category_name]] = matrix.pop(category_name)

        return BasicModel(confusion_matrix=matrix, meta_information={'weightfile': weightfile})

    def on_model_published(self, basic_model: BasicModel, model_id: str) -> None:
        def delete_old_weightfiles(model_id: str):
            path = self.training.training_folder + '/result/weights'
            if not os.path.isdir(path):
                return
            files = glob(path + '/*')
            [os.remove(f) for f in files if os.path.isfile(f)]
        path = self.training.training_folder + '/result/weights/published'
        if not os.path.isdir(path):
            os.mkdir(path)
        target = f'{path}/{model_id}.pt'
        shutil.move(basic_model.meta_information['weightfile'], target)
        delete_old_weightfiles(model_id)

    def get_model_files(self, model_id: str) -> List[str]:
        weightfile = glob(f'{GLOBALS.data_folder}/**/trainings/**/{model_id}.pt', recursive=True)[0]
        shutil.copy(weightfile, '/tmp/model.pt')
        training_path = '/'.join(weightfile.split('/')[:-4])
<<<<<<< HEAD
        modeljson_path = f'{training_path}/model.json'
        return {
            self.model_format: ['/tmp/model.pt', f'{training_path}/hyp.yaml', modeljson_path]
=======

        subprocess.run(f'python3 /yolov5/gen_wts.py -w {weightfile} -o /tmp/model.wts', shell=True)
        return {
            self.model_format: ['/tmp/model.pt', f'{training_path}/hyp.yaml'],
            'yolov5_wts': ['/tmp/model.wts']
>>>>>>> e6cfa322
        }

    async def _detect(self, model_information: ModelInformation, images:  List[str], model_folder: str) -> List:
        images_folder = f'/tmp/imagelinks_for_detecting'
        shutil.rmtree(images_folder, ignore_errors=True)
        os.makedirs(images_folder)
        for img in images:
            image_name = os.path.basename(img)
            os.symlink(img, f'{images_folder}/{image_name}')

        logging.info('start detections')
        shutil.rmtree('/yolov5/runs', ignore_errors=True)
        os.makedirs('/yolov5/runs')
        executor = Executor(images_folder)
        img_size = model_information.resolution

        cmd = f'python /yolov5/detect.py --weights {model_folder}/model.pt --source {images_folder} --img-size {img_size} --conf-thres 0.2 --save-txt --save-conf'
        executor.start(cmd)
        while executor.is_process_running():
            await sleep(1)

        if executor.return_code == 1:
            logging.error('Error during detecting.')

        detections = []
        logging.info('start parsing detections')
        labels_path = '/yolov5/runs/detect/exp/labels'
        detections = await asyncio.get_event_loop().run_in_executor(None, lambda: self._parse(labels_path, images_folder, model_information))

        return detections

    def _parse(self, labels_path, images_folder, model_information):
        detections = []
        if os.path.exists(labels_path):
            for filename in os.scandir(labels_path):
                uuid = os.path.splitext(os.path.basename(filename.path))[0]
                box_detections, point_detections = self._parse_file(model_information, images_folder, filename)
                detections.append({'image_id': uuid, 'box_detections': box_detections,
                                   'point_detections': point_detections})
        return detections

    def _parse_file(self, model_information, images_folder, filename) -> Tuple[BoxDetection, PointDetection]:
        uuid = os.path.splitext(os.path.basename(filename.path))[0]

        image_path = f'{images_folder}/{uuid}.jpg'
        img_height, img_width, _ = cv2.imread(image_path).shape
        with open(filename.path, 'r') as f:
            content = f.readlines()
        box_detections = []
        point_detections = []

        for line in content:
            c, x, y, w, h, probability = line.split(' ')
            c = int(c)
            x = float(x)
            y = float(y)
            w = float(w)
            h = float(h)
            probability = float(probability) * 100

            category = model_information.categories[c]
            width = w*img_width
            height = h*img_height
            x = (x*img_width)-0.5*width
            y = (y*img_height)-0.5*height
            if(category.type == 'box'):
                box_detection = BoxDetection(category_name=category.name, x=x, y=y, width=width, height=height, net=model_information.version,
                                             confidence=probability, category_id=category.id)
                box_detections.append(box_detection)
            elif(category.type == 'point'):
                point_detection = PointDetection(category_name=category.name, x=x+width/2, y=y+height/2, net=model_information.version,
                                                 confidence=probability, category_id=category.id)
                point_detections.append(point_detection)
        return box_detections, point_detections

    async def clear_training_data(self, training_folder: str) -> None:
        # Note: Keep best.pt in case uploaded model was not best.
        keep_files = ['last_training.log', 'hyp.yaml', 'dataset.yaml', 'best.pt']
        keep_dirs = ['result', 'weights']
        for root, dirs, files in os.walk(training_folder, topdown=False):
            for file in files:
                if file not in keep_files:
                    os.remove(os.path.join(root, file))
            for dir in dirs:
                if dir not in keep_dirs:
                    os.rmdir(os.path.join(root, dir))

    @property
    def provided_pretrained_models(self) -> List[PretrainedModel]:
        return [
            PretrainedModel(name='yolov5s6', label='YOLO v5 small', description='~5 fps on Jetson Nano'),
            # PretrainedModel(name='yolov5m', label='YOLO v5 medium', description='~2 fps on Jetson Nano'),
        ]<|MERGE_RESOLUTION|>--- conflicted
+++ resolved
@@ -82,17 +82,8 @@
         weightfile = glob(f'{GLOBALS.data_folder}/**/trainings/**/{model_id}.pt', recursive=True)[0]
         shutil.copy(weightfile, '/tmp/model.pt')
         training_path = '/'.join(weightfile.split('/')[:-4])
-<<<<<<< HEAD
-        modeljson_path = f'{training_path}/model.json'
-        return {
-            self.model_format: ['/tmp/model.pt', f'{training_path}/hyp.yaml', modeljson_path]
-=======
-
-        subprocess.run(f'python3 /yolov5/gen_wts.py -w {weightfile} -o /tmp/model.wts', shell=True)
         return {
             self.model_format: ['/tmp/model.pt', f'{training_path}/hyp.yaml'],
-            'yolov5_wts': ['/tmp/model.wts']
->>>>>>> e6cfa322
         }
 
     async def _detect(self, model_information: ModelInformation, images:  List[str], model_folder: str) -> List:
